import { IntrospectionSchema } from "graphql";
import { ApolloConfig, SchemaDependency } from "./config";
import { fetchSchema, fetchSchemaFromEngine } from "./fetch-schema";

<<<<<<< HEAD
export async function loadSchema(
  dependency: SchemaDependency,
  config: ApolloConfig
): Promise<GraphQLSchema | undefined> {
=======
export async function loadSchema({
  dependency,
  config,
  tag
}: {
  dependency: SchemaDependency;
  config: ApolloConfig;
  tag?: string;
}): Promise<IntrospectionSchema | undefined> {
  if (tag && dependency.engineKey) {
    return await fetchSchemaFromEngine({
      apiKey: dependency.engineKey,
      tag,
      customEngine: config.engineEndpoint
    });
  }

>>>>>>> 851ddfe8
  if (dependency.schema) {
    return await fetchSchema({ url: dependency.schema }, config.projectFolder);
  } else if (dependency.endpoint && dependency.endpoint.url) {
    return await fetchSchema(dependency.endpoint, config.projectFolder);
  } else if (dependency.engineKey) {
<<<<<<< HEAD
    return await fetchSchemaFromEngine(
      dependency.engineKey,
      config.engineEndpoint
    );
=======
    return await fetchSchemaFromEngine({
      apiKey: dependency.engineKey,
      customEngine: config.engineEndpoint
    });
>>>>>>> 851ddfe8
  } else {
    return undefined;
  }
}<|MERGE_RESOLUTION|>--- conflicted
+++ resolved
@@ -2,12 +2,6 @@
 import { ApolloConfig, SchemaDependency } from "./config";
 import { fetchSchema, fetchSchemaFromEngine } from "./fetch-schema";
 
-<<<<<<< HEAD
-export async function loadSchema(
-  dependency: SchemaDependency,
-  config: ApolloConfig
-): Promise<GraphQLSchema | undefined> {
-=======
 export async function loadSchema({
   dependency,
   config,
@@ -25,23 +19,15 @@
     });
   }
 
->>>>>>> 851ddfe8
   if (dependency.schema) {
     return await fetchSchema({ url: dependency.schema }, config.projectFolder);
   } else if (dependency.endpoint && dependency.endpoint.url) {
     return await fetchSchema(dependency.endpoint, config.projectFolder);
   } else if (dependency.engineKey) {
-<<<<<<< HEAD
-    return await fetchSchemaFromEngine(
-      dependency.engineKey,
-      config.engineEndpoint
-    );
-=======
     return await fetchSchemaFromEngine({
       apiKey: dependency.engineKey,
       customEngine: config.engineEndpoint
     });
->>>>>>> 851ddfe8
   } else {
     return undefined;
   }
