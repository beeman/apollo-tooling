import {
  GraphQLError,
  getNamedType,
  isCompositeType,
  isAbstractType,
  isEqualType,
  GraphQLScalarType,
  GraphQLEnumType,
  GraphQLList,
  GraphQLNonNull,
  GraphQLID,
  GraphQLInputObjectType
} from 'graphql'

import  { isTypeProperSuperTypeOf } from '../utilities/graphql'

import {
  join,
  wrap,
} from '../utilities/printing';

import {
  namespaceDeclaration,
  classDeclaration,
  structDeclaration,
  propertyDeclaration,
  propertyDeclarations,
  escapeIdentifierIfNeeded
} from './language';

import {
  structNameForPropertyName,
  structNameForFragmentName,
  structNameForInlineFragment,
  operationClassName,
  enumCaseName,
  propertiesFromSelectionSet,
  propertyFromField,
} from './naming';

import {
  escapedString,
  multilineString,
  dictionaryLiteralForFieldArguments,
} from './values';

import {
  possibleTypesForType,
  typeNameFromGraphQLType,
  fieldTypeEnum,
} from './types';

import CodeGenerator from '../utilities/CodeGenerator';

export function generateSource(context) {
  const generator = new CodeGenerator(context);

  generator.printOnNewline('//  This file was automatically generated and should not be edited.');
  generator.printNewline();
  generator.printOnNewline('import Apollo');

  namespaceDeclaration(generator, context.namespace, () => {

    context.typesUsed.forEach(type => {
      typeDeclarationForGraphQLType(generator, type);
    });

    Object.values(context.operations).forEach(operation => {
      classDeclarationForOperation(generator, { ...operation, selectionSet: selectionSetFrom(operation) });
    });

    Object.values(context.fragments).forEach(fragment => {
      structDeclarationForFragment(generator, { ...fragment, selectionSet: selectionSetFrom(fragment) });
    });
  })

  return generator.output;
}

function selectionSetFrom({ fields, inlineFragments, fragmentSpreads }) {
  let selectionSet = [];

  fields && fields.forEach(field => {
    selectionSet.push({ kind: 'Field', ...field, selectionSet: selectionSetFrom(field) });
  });

  inlineFragments && inlineFragments.forEach(inlineFragment => {
    selectionSet.push({ kind: 'InlineFragment', ...inlineFragment, selectionSet: selectionSetFrom(inlineFragment) });
  });

  fragmentSpreads && fragmentSpreads.forEach(fragmentSpread => {
    selectionSet.push({ kind: 'FragmentSpread', fragmentName: fragmentSpread });
  });

  return selectionSet;
}

export function classDeclarationForOperation(
  generator,
  {
    operationName,
    operationType,
    rootType,
    variables,
    selectionSet,
    fragmentsReferenced,
    source,
  }
) {
  let className;
  let protocol;

  switch (operationType) {
    case 'query':
      className = `${operationClassName(operationName)}Query`;
      protocol = 'GraphQLQuery';
      break;
    case 'mutation':
      className = `${operationClassName(operationName)}Mutation`;
      protocol = 'GraphQLMutation';
      break;
    default:
      throw new GraphQLError(`Unsupported operation type "${operationType}"`);
  }

  classDeclaration(generator, {
    className,
    modifiers: ['public', 'final'],
    adoptedProtocols: [protocol]
  }, () => {
    if (source) {
      generator.printOnNewline('public static let operationString =');
      generator.withIndent(() => {
        multilineString(generator, source);
      });
    }

    if (fragmentsReferenced && fragmentsReferenced.length > 0) {
      generator.printOnNewline('public static var requestString: String { return operationString');
      fragmentsReferenced.forEach(fragment => {
        generator.print(`.appending(${structNameForFragmentName(fragment)}.fragmentString)`)
      });
      generator.print(' }');
    }

    generator.printNewlineIfNeeded();

    if (variables && variables.length > 0) {
      const properties = variables.map(({ name, type }) => {
        const propertyName = escapeIdentifierIfNeeded(name);
        const typeName = typeNameFromGraphQLType(generator.context, type);
        const isOptional = !(type instanceof GraphQLNonNull || type.ofType instanceof GraphQLNonNull);
        return { name, propertyName, type, typeName, isOptional };
      });

      propertyDeclarations(generator, properties);

      generator.printNewlineIfNeeded();
      initializerDeclarationForProperties(generator, properties);

      generator.printNewlineIfNeeded();
      generator.printOnNewline(`public var variables: GraphQLMap?`);
      generator.withinBlock(() => {
        generator.printOnNewline(wrap(
          `return [`,
          join(properties.map(({ name, propertyName }) => `"${name}": ${propertyName}`), ', ') || ':',
          `]`,
        ));
      });
    } else {
      initializerDeclarationForProperties(generator, []);
    }

    structDeclarationForSelectionSet(
      generator,
      {
        structName: "Data",
        parentType: rootType,
        selectionSet
      }
    );
  });
}

export function structDeclarationForFragment(
  generator,
  {
    fragmentName,
    typeCondition,
<<<<<<< HEAD
    possibleTypes,
    fields,
    inlineFragments,
    fragmentSpreads,
=======
    selectionSet,
>>>>>>> 7d33df00
    source
  }
) {
  const structName = structNameForFragmentName(fragmentName);

  structDeclarationForSelectionSet(generator, {
    structName,
    adoptedProtocols: ['GraphQLFragment'],
    parentType: typeCondition,
<<<<<<< HEAD
    possibleTypes,
    fields,
    fragmentSpreads,
    inlineFragments
=======
    selectionSet
>>>>>>> 7d33df00
  }, () => {
    if (source) {
      generator.printOnNewline('public static let fragmentString =');
      generator.withIndent(() => {
        multilineString(generator, source);
      });
    }
  });
}

export function structDeclarationForSelectionSet(
  generator,
  {
    structName,
    adoptedProtocols = ['GraphQLSelectionSet'],
    parentType,
    selectionSet
  },
  beforeClosure
) {
  const possibleTypes = parentType ? possibleTypesForType(generator.context, parentType) : null;

  structDeclaration(generator, { structName, adoptedProtocols }, () => {
    if (beforeClosure) {
      beforeClosure();
    }

    if (possibleTypes) {
      generator.printNewlineIfNeeded();
      generator.printOnNewline('public static let possibleTypes = [');
      generator.print(join(possibleTypes.map(type => `"${String(type)}"`), ', '));
      generator.print(']');
    }

    generator.printNewlineIfNeeded();
    generator.printOnNewline('public static let selections: [Selection] = ');
    selectionSetInitialization(generator, selectionSet, structName);

    generator.printNewlineIfNeeded();

    propertyDeclaration(generator, { propertyName: "snapshot", typeName: "Snapshot" });

    generator.printNewlineIfNeeded();
    generator.printOnNewline('public init(snapshot: Snapshot)');
    generator.withinBlock(() => {
      generator.printOnNewline(`self.snapshot = snapshot`);
    });

    const properties = propertiesFromSelectionSet(generator.context, selectionSet);

    const fields = properties.filter(property => property.kind === 'Field' && property.propertyName !== '__typename');
    const inlineFragments = properties.filter(property => property.kind === 'InlineFragment');
    const fragmentSpreads = properties.filter(property => property.kind === 'FragmentSpread');

    if (!possibleTypes || possibleTypes.length == 1) {
      generator.printNewlineIfNeeded();
      generator.printOnNewline(`public init`);
      generator.print('(');
      generator.print(join(fields.map(({ propertyName, type, typeName, isOptional }) =>
        join([
          `${propertyName}: ${typeName}`,
          isOptional && ' = nil'
        ])
      ), ', '));
      generator.print(')');

      generator.withinBlock(() => {
        generator.printOnNewline(wrap(
          `self.init(snapshot: [`,
          join([
            possibleTypes && possibleTypes.length > 0 && `"__typename": "${possibleTypes[0]}"`,
            ...fields.map(({ name, propertyName }) => `"${propertyName}": ${propertyName}`)
          ], ', ') || ':',
          `])`
        ));
      });
    } else {
      possibleTypes.forEach(possibleType => {
        generator.printNewlineIfNeeded();
        generator.printOnNewline(`public static func make${possibleType}`);
        generator.print('(');

        const inlineFragment = inlineFragments.find(inlineFragment => inlineFragment.typeCondition === possibleType);
        let properties;
        if (inlineFragment) {
          properties = propertiesFromSelectionSet(generator.context, inlineFragment.selectionSet, inlineFragment.structName);
        } else {
          properties = propertiesFromSelectionSet(generator.context, selectionSet);
        }
        const fields = properties.filter(property => property.kind === 'Field' && property.propertyName !== '__typename');

        generator.print(join(fields.map(({ propertyName, type, typeName, isOptional }) =>
          join([
            `${propertyName}: ${typeName}`,
            isOptional && ' = nil'
          ])
        ), ', '));
        generator.print(`) -> ${structName}`);

        generator.withinBlock(() => {
          generator.printOnNewline(wrap(
            `return ${structName}(snapshot: [`,
            join([
              `"__typename": "${possibleType}"`,
              ...fields.map(({ name, propertyName }) => `"${propertyName}": ${propertyName}`)
            ], ', '),
            `])`
          ));
        });
      });
    }

    properties.forEach(property => {
      if (property.kind === 'FragmentSpread') return;

      generator.printNewlineIfNeeded();
      propertyDeclarationForSelection(generator, property);
    });

    if (fragmentSpreads.length > 0) {
      generator.printNewlineIfNeeded();
      generator.printOnNewline(`public var fragments: Fragments`);
      generator.withinBlock(() => {
        generator.printOnNewline("get");
        generator.withinBlock(() => {
          generator.printOnNewline(`return Fragments(snapshot: snapshot)`);
        });
        generator.printOnNewline("set");
        generator.withinBlock(() => {
          generator.printOnNewline(`snapshot = newValue.snapshot`);
        });
      });
    }

    if (inlineFragments.length > 0) {
      inlineFragments.forEach(({ structName, typeCondition, selectionSet }) => {
        structDeclarationForSelectionSet(
          generator,
          {
            structName: structName,
            parentType: typeCondition,
            possibleTypes: possibleTypesForType(generator.context, typeCondition),
            adoptedProtocols: ['GraphQLFragment'],
            selectionSet: selectionSet
          }
        );
      });
    }

    if (fragmentSpreads.length > 0) {
      structDeclaration(
        generator,
        {
          structName: 'Fragments'
        },
        () => {
          propertyDeclaration(generator, { propertyName: "snapshot", typeName: "Snapshot" });
          fragmentSpreads.forEach(({ propertyName, bareTypeName, typeName, fragment })  => {
            const isOptional = !isTypeProperSuperTypeOf(generator.context.schema, fragment.typeCondition, parentType);

            generator.printNewlineIfNeeded();
            generator.printOnNewline(`public var ${propertyName}: ${isOptional ? typeName + '?' : typeName}`);
            generator.withinBlock(() => {
              generator.printOnNewline("get");
              generator.withinBlock(() => {
                if (isOptional) {
                  generator.printOnNewline(`if !${typeName}.possibleTypes.contains(snapshot["__typename"]! as! String) { return nil }`);
                }
                generator.printOnNewline(`return ${typeName}(snapshot: snapshot)`);
              });
              generator.printOnNewline("set");
              generator.withinBlock(() => {
                if (isOptional) {
                  generator.printOnNewline(`guard let newValue = newValue else { return }`);
                  generator.printOnNewline(`snapshot = newValue.snapshot`);
                } else {
                  generator.printOnNewline(`snapshot = newValue.snapshot`);
                }
              });
            });
          })
        }
      );
    }

<<<<<<< HEAD
    if (inlineFragmentProperties && inlineFragmentProperties.length > 0) {
      inlineFragmentProperties.forEach(property => {
        structDeclarationForSelectionSet(
          generator,
          {
            structName: property.bareTypeName,
            parentType: property.typeCondition,
            possibleTypes: property.possibleTypes,
            adoptedProtocols: ['GraphQLConditionalFragment'],
            fields: property.fields,
            fragmentSpreads: property.fragmentSpreads
          }
        );
      });
    }

    if (properties) {
      properties.filter(property => property.isComposite).forEach(property => {
        structDeclarationForSelectionSet(
          generator,
          {
            structName: structNameForProperty(property),
            parentType: getNamedType(property.type),
            fields: property.fields,
            fragmentSpreads: property.fragmentSpreads,
            inlineFragments: property.inlineFragments
          }
        );
      });
    }
=======
    fields.filter(field => isCompositeType(getNamedType(field.type))).forEach(field => {
      structDeclarationForSelectionSet(
        generator,
        {
          structName: structNameForPropertyName(field.responseName),
          parentType: getNamedType(field.type),
          selectionSet: field.selectionSet
        }
      );
    });
>>>>>>> 7d33df00
  });
}

function mapExpressionForType(context, type, expression, prefix = '') {
  let isOptional;
  if (type instanceof GraphQLNonNull) {
    isOptional = false;
    type = type.ofType;
  } else {
    isOptional = true;
  }

  if (type instanceof GraphQLList) {
    if (isOptional) {
      return `${prefix}.flatMap { $0.map { ${mapExpressionForType(context, type.ofType, expression, '$0')} } }`;
    } else {
      return `${prefix}.map { ${mapExpressionForType(context, type.ofType, expression, '$0')} }`;
    }
  } else if (isOptional) {
    return `${prefix}.flatMap { ${expression} }`;
  } else {
    return expression;
  }
}

function propertyDeclarationForSelection(generator, selection) {
  const { kind, propertyName, typeName, type, isConditional, description } = selection;

  generator.printOnNewline(description && ` /// ${description}`);
  generator.printOnNewline(`public var ${propertyName}: ${typeName}`);
  generator.withinBlock(() => {
    const namedType = getNamedType(type);

    if (kind === 'InlineFragment') {
      const structName = structNameForInlineFragment(selection);

      generator.printOnNewline("get");
      generator.withinBlock(() => {
        generator.printOnNewline(`if !${structName}.possibleTypes.contains(__typename) { return nil }`);
        generator.printOnNewline(`return ${structName}(snapshot: snapshot)`);
      });
      generator.printOnNewline("set");
      generator.withinBlock(() => {
        generator.printOnNewline(`guard let newValue = newValue else { return }`);
        generator.printOnNewline(`snapshot = newValue.snapshot`);
      });
    } else if (isCompositeType(namedType)) {
      const isOptional = isConditional || !(type instanceof GraphQLNonNull);
      const isList = type instanceof GraphQLList || type.ofType instanceof GraphQLList;
      const structName = escapeIdentifierIfNeeded(structNameForPropertyName(propertyName));

      if (isList) {
        generator.printOnNewline("get");
        generator.withinBlock(() => {
          const snapshotTypeName = typeNameFromGraphQLType(generator.context, type, 'Snapshot', isOptional);
          let getter = `return (snapshot["${propertyName}"]! as! ${snapshotTypeName})`;
          getter += mapExpressionForType(generator.context, type, `${structName}(snapshot: $0)`);
          generator.printOnNewline(getter);
        });
        generator.printOnNewline("set");
        generator.withinBlock(() => {
          let newValueExpression = "newValue" + mapExpressionForType(generator.context, type, `$0.snapshot`);
          generator.printOnNewline(`snapshot.updateValue(${newValueExpression}, forKey: "${propertyName}")`);

        });
      } else {
        generator.printOnNewline("get");
        generator.withinBlock(() => {
          generator.printOnNewline(`return ${structName}(snapshot: snapshot["${propertyName}"]! as! Snapshot)`);
        });
        generator.printOnNewline("set");
        generator.withinBlock(() => {
          let newValueExpression;
          if (isOptional) {
            newValueExpression = 'newValue?.snapshot';
          } else {
            newValueExpression = 'newValue.snapshot';
          }
          generator.printOnNewline(`snapshot.updateValue(${newValueExpression}, forKey: "${propertyName}")`);
        });
      }
    } else {
      generator.printOnNewline("get");
      generator.withinBlock(() => {
        generator.printOnNewline(`return snapshot["${propertyName}"]! as! ${typeName}`);
      });
      generator.printOnNewline("set");
      generator.withinBlock(() => {
        generator.printOnNewline(`snapshot.updateValue(newValue, forKey: "${propertyName}")`);
      });
    }
  });
}

export function initializerDeclarationForProperties(generator, properties) {
  generator.printOnNewline(`public init`);
  generator.print('(');
  generator.print(join(properties.map(({ propertyName, type, typeName, isOptional }) =>
    join([
      `${propertyName}: ${typeName}`,
      isOptional && ' = nil'
    ])
  ), ', '));
  generator.print(')');

  generator.withinBlock(() => {
    properties.forEach(({ propertyName }) => {
      generator.printOnNewline(`self.${propertyName} = ${propertyName}`);
    });
  });
}

<<<<<<< HEAD
=======
export function selectionSetInitialization(generator, selectionSet, parentStructName) {
  generator.print('[');
  generator.withIndent(() => {
    selectionSet.forEach(selection => {
      if (selection.kind === 'Field') {
        const { responseName, fieldName, args, type } = selection;
        const structName = join([parentStructName, structNameForPropertyName(responseName)], '.');

        generator.printOnNewline(`Field(`);
        generator.print(join([
          `"${fieldName}"`,
          responseName != fieldName ? `alias: "${responseName}"` : null,
          args && args.length && `arguments: ${dictionaryLiteralForFieldArguments(args)}`,
          `type: ${fieldTypeEnum(generator.context, type, structName)}`
        ], ', '));
        generator.print('),');
      } else if (selection.kind === 'FragmentSpread') {
        const structName = structNameForFragmentName(selection.fragmentName);
        generator.printOnNewline(`FragmentSpread(${structName}.self),`);
      } else if (selection.kind === 'InlineFragment') {
        const structName = join([parentStructName, structNameForInlineFragment(selection)], '.');
        generator.printOnNewline(`FragmentSpread(${structName}.self),`);
      }
    });
  });
  generator.printOnNewline(']');
}

>>>>>>> 7d33df00
export function typeDeclarationForGraphQLType(generator, type) {
  if (type instanceof GraphQLEnumType) {
    enumerationDeclaration(generator, type);
  } else if (type instanceof GraphQLInputObjectType) {
    structDeclarationForInputObjectType(generator, type);
  }
}

function enumerationDeclaration(generator, type) {
  const { name, description } = type;
  const values = type.getValues();

  generator.printNewlineIfNeeded();
  generator.printOnNewline(description && `/// ${description}`);
  generator.printOnNewline(`public enum ${name}: String`);
  generator.withinBlock(() => {
    values.forEach(value =>
      generator.printOnNewline(`case ${escapeIdentifierIfNeeded(enumCaseName(value.name))} = "${value.value}"${wrap(' /// ', value.description)}`)
    );
  });
  generator.printNewline();
  generator.printOnNewline(`extension ${name}: Apollo.JSONDecodable, Apollo.JSONEncodable {}`);
}

function structDeclarationForInputObjectType(generator, type) {
  const { name: structName, description } = type;
  const adoptedProtocols = ['GraphQLMapConvertible'];
  const fields = Object.values(type.getFields());
  const properties = fields.map(field => propertyFromField(generator.context, field));

  structDeclaration(generator, { structName, description, adoptedProtocols }, () => {
    generator.printOnNewline(`public var graphQLMap: GraphQLMap`);

    generator.printNewlineIfNeeded();
    generator.printOnNewline(`public init`);
    generator.print('(');
    generator.print(join(properties.map(({ propertyName, type, typeName, isOptional }) => {
      if (isOptional) {
        return `${propertyName}: Optional<${typeName}> = nil`;
      } else {
        return `${propertyName}: ${typeName}`;
      }
    }), ', '));
    generator.print(')');

    generator.withinBlock(() => {
      generator.printOnNewline(wrap(
        `graphQLMap = [`,
        join(properties.map(({ name, propertyName }) => `"${name}": ${propertyName}`), ', ') || ':',
        `]`
      ));
    });
  });
}<|MERGE_RESOLUTION|>--- conflicted
+++ resolved
@@ -25,7 +25,8 @@
   structDeclaration,
   propertyDeclaration,
   propertyDeclarations,
-  escapeIdentifierIfNeeded
+  escapeIdentifierIfNeeded,
+  printDescription
 } from './language';
 
 import {
@@ -187,14 +188,7 @@
   {
     fragmentName,
     typeCondition,
-<<<<<<< HEAD
-    possibleTypes,
-    fields,
-    inlineFragments,
-    fragmentSpreads,
-=======
     selectionSet,
->>>>>>> 7d33df00
     source
   }
 ) {
@@ -204,14 +198,7 @@
     structName,
     adoptedProtocols: ['GraphQLFragment'],
     parentType: typeCondition,
-<<<<<<< HEAD
-    possibleTypes,
-    fields,
-    fragmentSpreads,
-    inlineFragments
-=======
     selectionSet
->>>>>>> 7d33df00
   }, () => {
     if (source) {
       generator.printOnNewline('public static let fragmentString =');
@@ -262,7 +249,7 @@
 
     const properties = propertiesFromSelectionSet(generator.context, selectionSet);
 
-    const fields = properties.filter(property => property.kind === 'Field' && property.propertyName !== '__typename');
+    const fields = properties.filter(property => property.kind === 'Field' && property.propertyName !== "__typename");
     const inlineFragments = properties.filter(property => property.kind === 'InlineFragment');
     const fragmentSpreads = properties.filter(property => property.kind === 'FragmentSpread');
 
@@ -301,7 +288,7 @@
         } else {
           properties = propertiesFromSelectionSet(generator.context, selectionSet);
         }
-        const fields = properties.filter(property => property.kind === 'Field' && property.propertyName !== '__typename');
+        const fields = properties.filter(property => property.kind === 'Field' && property.propertyName !== "__typename");
 
         generator.print(join(fields.map(({ propertyName, type, typeName, isOptional }) =>
           join([
@@ -397,38 +384,6 @@
       );
     }
 
-<<<<<<< HEAD
-    if (inlineFragmentProperties && inlineFragmentProperties.length > 0) {
-      inlineFragmentProperties.forEach(property => {
-        structDeclarationForSelectionSet(
-          generator,
-          {
-            structName: property.bareTypeName,
-            parentType: property.typeCondition,
-            possibleTypes: property.possibleTypes,
-            adoptedProtocols: ['GraphQLConditionalFragment'],
-            fields: property.fields,
-            fragmentSpreads: property.fragmentSpreads
-          }
-        );
-      });
-    }
-
-    if (properties) {
-      properties.filter(property => property.isComposite).forEach(property => {
-        structDeclarationForSelectionSet(
-          generator,
-          {
-            structName: structNameForProperty(property),
-            parentType: getNamedType(property.type),
-            fields: property.fields,
-            fragmentSpreads: property.fragmentSpreads,
-            inlineFragments: property.inlineFragments
-          }
-        );
-      });
-    }
-=======
     fields.filter(field => isCompositeType(getNamedType(field.type))).forEach(field => {
       structDeclarationForSelectionSet(
         generator,
@@ -439,7 +394,6 @@
         }
       );
     });
->>>>>>> 7d33df00
   });
 }
 
@@ -468,7 +422,7 @@
 function propertyDeclarationForSelection(generator, selection) {
   const { kind, propertyName, typeName, type, isConditional, description } = selection;
 
-  generator.printOnNewline(description && ` /// ${description}`);
+  generator.printOnNewline(description && `/// ${description}`);
   generator.printOnNewline(`public var ${propertyName}: ${typeName}`);
   generator.withinBlock(() => {
     const namedType = getNamedType(type);
@@ -552,8 +506,6 @@
   });
 }
 
-<<<<<<< HEAD
-=======
 export function selectionSetInitialization(generator, selectionSet, parentStructName) {
   generator.print('[');
   generator.withIndent(() => {
@@ -582,7 +534,6 @@
   generator.printOnNewline(']');
 }
 
->>>>>>> 7d33df00
 export function typeDeclarationForGraphQLType(generator, type) {
   if (type instanceof GraphQLEnumType) {
     enumerationDeclaration(generator, type);
@@ -604,7 +555,7 @@
     );
   });
   generator.printNewline();
-  generator.printOnNewline(`extension ${name}: Apollo.JSONDecodable, Apollo.JSONEncodable {}`);
+  generator.printOnNewline(`extension ${name}: JSONDecodable, JSONEncodable {}`);
 }
 
 function structDeclarationForInputObjectType(generator, type) {
